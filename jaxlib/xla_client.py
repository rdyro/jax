--- conflicted
+++ resolved
@@ -47,11 +47,7 @@
 # Please suffix the version number with a brief description of your change
 # in a comment. The goal here is to force a merge conflict if two changes
 # attempt to grab the same version number.
-<<<<<<< HEAD
-_version = 382  # Add C++ APIs for call_location logging.
-=======
 _version = 384  # Add a new copy argument to dlpack_managed_tensor_to_buffer
->>>>>>> 2ac4523a
 
 # An internal increasing version number for protecting jaxlib code against
 # ifrt changes.
